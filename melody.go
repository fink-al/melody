package melody

import (
	"net/http"
	"sync"

	"github.com/gorilla/websocket"
)

// Close codes defined in RFC 6455, section 11.7.
// Duplicate of codes from gorilla/websocket for convenience.
const (
	CloseNormalClosure           = 1000
	CloseGoingAway               = 1001
	CloseProtocolError           = 1002
	CloseUnsupportedData         = 1003
	CloseNoStatusReceived        = 1005
	CloseAbnormalClosure         = 1006
	CloseInvalidFramePayloadData = 1007
	ClosePolicyViolation         = 1008
	CloseMessageTooBig           = 1009
	CloseMandatoryExtension      = 1010
	CloseInternalServerErr       = 1011
	CloseServiceRestart          = 1012
	CloseTryAgainLater           = 1013
	CloseTLSHandshake            = 1015
)

<<<<<<< HEAD
// Duplicate of codes from gorilla/websocket for convenience.
var validReceivedCloseCodes = map[int]bool{
	// see http://www.iana.org/assignments/websocket/websocket.xhtml#close-code-number

	CloseNormalClosure:           true,
	CloseGoingAway:               true,
	CloseProtocolError:           true,
	CloseUnsupportedData:         true,
	CloseNoStatusReceived:        false,
	CloseAbnormalClosure:         false,
	CloseInvalidFramePayloadData: true,
	ClosePolicyViolation:         true,
	CloseMessageTooBig:           true,
	CloseMandatoryExtension:      true,
	CloseInternalServerErr:       true,
	CloseServiceRestart:          true,
	CloseTryAgainLater:           true,
	CloseTLSHandshake:            false,
}

type (
	handleMessageFunc func(*Session, []byte)
	handleErrorFunc   func(*Session, error)
	handleCloseFunc   func(*Session, int, string) error
	handleSessionFunc func(*Session)
	filterFunc        func(*Session) bool
)
=======
type handleMessageFunc func(*Session, []byte)
type handleErrorFunc func(*Session, error)
type handleCloseFunc func(*Session, int, string) error
type handleSessionFunc func(*Session)
type filterFunc func(*Session) bool
>>>>>>> b1236e72

// Melody implements a websocket manager.
type Melody struct {
	Config                   *Config
	Upgrader                 *websocket.Upgrader
	messageHandler           handleMessageFunc
	messageHandlerBinary     handleMessageFunc
	messageSentHandler       handleMessageFunc
	messageSentHandlerBinary handleMessageFunc
	errorHandler             handleErrorFunc
	closeHandler             handleCloseFunc
	connectHandler           handleSessionFunc
	disconnectHandler        handleSessionFunc
	pongHandler              handleSessionFunc
	hub                      *hub
}

// New creates a new melody instance with default Upgrader and Config.
func New() *Melody {
	upgrader := &websocket.Upgrader{
		ReadBufferSize:  1024,
		WriteBufferSize: 1024,
		CheckOrigin:     func(r *http.Request) bool { return true },
	}

	hub := newHub()

	go hub.run()

	return &Melody{
		Config:                   newConfig(),
		Upgrader:                 upgrader,
		messageHandler:           func(*Session, []byte) {},
		messageHandlerBinary:     func(*Session, []byte) {},
		messageSentHandler:       func(*Session, []byte) {},
		messageSentHandlerBinary: func(*Session, []byte) {},
		errorHandler:             func(*Session, error) {},
		closeHandler:             nil,
		connectHandler:           func(*Session) {},
		disconnectHandler:        func(*Session) {},
		pongHandler:              func(*Session) {},
		hub:                      hub,
	}
}

// HandleConnect fires fn when a session connects.
func (m *Melody) HandleConnect(fn func(*Session)) {
	m.connectHandler = fn
}

// HandleDisconnect fires fn when a session disconnects.
func (m *Melody) HandleDisconnect(fn func(*Session)) {
	m.disconnectHandler = fn
}

// HandlePong fires fn when a pong is received from a session.
func (m *Melody) HandlePong(fn func(*Session)) {
	m.pongHandler = fn
}

// HandleMessage fires fn when a text message comes in.
// NOTE: by default Melody handles messages sequentially for each
// session. This has the effect that a message handler exceeding the
// read deadline (Config.PongWait, by default 1 minute) will time out
// the session. Concurrent message handling can be turned on by setting
// Config.ConcurrentMessageHandling to true.
func (m *Melody) HandleMessage(fn func(*Session, []byte)) {
	m.messageHandler = fn
}

// HandleMessageBinary fires fn when a binary message comes in.
func (m *Melody) HandleMessageBinary(fn func(*Session, []byte)) {
	m.messageHandlerBinary = fn
}

// HandleSentMessage fires fn when a text message is successfully sent.
func (m *Melody) HandleSentMessage(fn func(*Session, []byte)) {
	m.messageSentHandler = fn
}

// HandleSentMessageBinary fires fn when a binary message is successfully sent.
func (m *Melody) HandleSentMessageBinary(fn func(*Session, []byte)) {
	m.messageSentHandlerBinary = fn
}

// HandleError fires fn when a session has an error.
func (m *Melody) HandleError(fn func(*Session, error)) {
	m.errorHandler = fn
}

// HandleClose sets the handler for close messages received from the session.
// The code argument to h is the received close code or CloseNoStatusReceived
// if the close message is empty. The default close handler sends a close frame
// back to the session.
//
// The application must read the connection to process close messages as
// described in the section on Control Frames above.
//
// The connection read methods return a CloseError when a close frame is
// received. Most applications should handle close messages as part of their
// normal error handling. Applications should only set a close handler when the
// application must perform some action before sending a close frame back to
// the session.
func (m *Melody) HandleClose(fn func(*Session, int, string) error) {
	if fn != nil {
		m.closeHandler = fn
	}
}

// HandleRequest upgrades http requests to websocket connections and dispatches them to be handled by the melody instance.
func (m *Melody) HandleRequest(w http.ResponseWriter, r *http.Request) error {
	return m.HandleRequestWithKeys(w, r, nil)
}

// HandleRequestWithKeys does the same as HandleRequest but populates session.Keys with keys.
func (m *Melody) HandleRequestWithKeys(w http.ResponseWriter, r *http.Request, keys map[string]any) error {
	if m.hub.closed() {
		return ErrClosed
	}

	conn, err := m.Upgrader.Upgrade(w, r, w.Header())
	if err != nil {
		return err
	}

	session := &Session{
		Request:    r,
		Keys:       keys,
		conn:       conn,
		output:     make(chan envelope, m.Config.MessageBufferSize),
		outputDone: make(chan struct{}),
		melody:     m,
		open:       true,
		rwmutex:    &sync.RWMutex{},
	}

	m.hub.register <- session

	m.connectHandler(session)

	go session.writePump()

	session.readPump()

	if !m.hub.closed() {
		m.hub.unregister <- session
	}

	session.close()

	m.disconnectHandler(session)

	return nil
}

// Broadcast broadcasts a text message to all sessions.
func (m *Melody) Broadcast(msg []byte, msgType ...int) error {
	var tt int
	if len(msgType) > 0 {
		tt = msgType[0]
	} else {
		tt = websocket.TextMessage
	}
	if m.hub.closed() {
		return ErrClosed
	}

<<<<<<< HEAD
	message := &envelope{t: tt, msg: msg}
=======
	message := envelope{t: websocket.TextMessage, msg: msg}
>>>>>>> b1236e72
	m.hub.broadcast <- message

	return nil
}

// BroadcastFilter broadcasts a text message to all sessions that fn returns true for.
func (m *Melody) BroadcastFilter(msg []byte, fn func(*Session) bool) error {
	if m.hub.closed() {
		return ErrClosed
	}

	message := envelope{t: websocket.TextMessage, msg: msg, filter: fn}
	m.hub.broadcast <- message

	return nil
}

// BroadcastOthers broadcasts a text message to all sessions except session s.
func (m *Melody) BroadcastOthers(msg []byte, s *Session) error {
	return m.BroadcastFilter(msg, func(q *Session) bool {
		return s != q
	})
}

// BroadcastMultiple broadcasts a text message to multiple sessions given in the sessions slice.
func (m *Melody) BroadcastMultiple(msg []byte, sessions []*Session) error {
	for _, sess := range sessions {
		if writeErr := sess.Write(msg); writeErr != nil {
			return writeErr
		}
	}
	return nil
}

// BroadcastBinary broadcasts a binary message to all sessions.
func (m *Melody) BroadcastBinary(msg []byte) error {
	if m.hub.closed() {
		return ErrClosed
	}

	message := envelope{t: websocket.BinaryMessage, msg: msg}
	m.hub.broadcast <- message

	return nil
}

// BroadcastBinaryFilter broadcasts a binary message to all sessions that fn returns true for.
func (m *Melody) BroadcastBinaryFilter(msg []byte, fn func(*Session) bool) error {
	if m.hub.closed() {
		return ErrClosed
	}

	message := envelope{t: websocket.BinaryMessage, msg: msg, filter: fn}
	m.hub.broadcast <- message

	return nil
}

// BroadcastBinaryOthers broadcasts a binary message to all sessions except session s.
func (m *Melody) BroadcastBinaryOthers(msg []byte, s *Session) error {
	return m.BroadcastBinaryFilter(msg, func(q *Session) bool {
		return s != q
	})
}

// Sessions returns all sessions. An error is returned if the melody session is closed.
func (m *Melody) Sessions() ([]*Session, error) {
	if m.hub.closed() {
		return nil, ErrClosed
	}
	return m.hub.all(), nil
}

// Close closes the melody instance and all connected sessions.
func (m *Melody) Close() error {
	if m.hub.closed() {
		return ErrClosed
	}

	m.hub.exit <- envelope{t: websocket.CloseMessage, msg: []byte{}}

	return nil
}

// CloseWithMsg closes the melody instance with the given close payload and all connected sessions.
// Use the FormatCloseMessage function to format a proper close message payload.
func (m *Melody) CloseWithMsg(msg []byte) error {
	if m.hub.closed() {
		return ErrClosed
	}

	m.hub.exit <- envelope{t: websocket.CloseMessage, msg: msg}

	return nil
}

// Len return the number of connected sessions.
func (m *Melody) Len() int {
	return m.hub.len()
}

// IsClosed returns the status of the melody instance.
func (m *Melody) IsClosed() bool {
	return m.hub.closed()
}

// FormatCloseMessage formats closeCode and text as a WebSocket close message.
func FormatCloseMessage(closeCode int, text string) []byte {
	return websocket.FormatCloseMessage(closeCode, text)
}<|MERGE_RESOLUTION|>--- conflicted
+++ resolved
@@ -26,27 +26,6 @@
 	CloseTLSHandshake            = 1015
 )
 
-<<<<<<< HEAD
-// Duplicate of codes from gorilla/websocket for convenience.
-var validReceivedCloseCodes = map[int]bool{
-	// see http://www.iana.org/assignments/websocket/websocket.xhtml#close-code-number
-
-	CloseNormalClosure:           true,
-	CloseGoingAway:               true,
-	CloseProtocolError:           true,
-	CloseUnsupportedData:         true,
-	CloseNoStatusReceived:        false,
-	CloseAbnormalClosure:         false,
-	CloseInvalidFramePayloadData: true,
-	ClosePolicyViolation:         true,
-	CloseMessageTooBig:           true,
-	CloseMandatoryExtension:      true,
-	CloseInternalServerErr:       true,
-	CloseServiceRestart:          true,
-	CloseTryAgainLater:           true,
-	CloseTLSHandshake:            false,
-}
-
 type (
 	handleMessageFunc func(*Session, []byte)
 	handleErrorFunc   func(*Session, error)
@@ -54,13 +33,6 @@
 	handleSessionFunc func(*Session)
 	filterFunc        func(*Session) bool
 )
-=======
-type handleMessageFunc func(*Session, []byte)
-type handleErrorFunc func(*Session, error)
-type handleCloseFunc func(*Session, int, string) error
-type handleSessionFunc func(*Session)
-type filterFunc func(*Session) bool
->>>>>>> b1236e72
 
 // Melody implements a websocket manager.
 type Melody struct {
@@ -227,12 +199,7 @@
 	if m.hub.closed() {
 		return ErrClosed
 	}
-
-<<<<<<< HEAD
-	message := &envelope{t: tt, msg: msg}
-=======
-	message := envelope{t: websocket.TextMessage, msg: msg}
->>>>>>> b1236e72
+	message := envelope{t: tt, msg: msg}
 	m.hub.broadcast <- message
 
 	return nil
